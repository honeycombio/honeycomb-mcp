--- conflicted
+++ resolved
@@ -213,29 +213,10 @@
 });
 
 export const ColumnAnalysisSchema = z.object({
-<<<<<<< HEAD
   environment: z.string().min(1).trim().describe("The Honeycomb environment containing the dataset"),
   dataset: z.string().min(1).trim().describe("The dataset containing the column to analyze"),
-  column: z.string().min(1).trim().describe("The name of the column to analyze"),
+  columns: z.array(z.string()).min(1).max(10).describe("The names of the columns to analyze"),
   timeRange: z.number().positive().optional().describe("Time range in seconds to analyze. Default is 2 hours."),
-  maxValues: z.number().int().positive().optional().describe("Maximum number of distinct values to return for the column. Default is 20."),
-}).describe("Parameters for analyzing a column in a Honeycomb dataset. Returns distribution and statistics about column values.").superRefine((data, ctx) => {
-  if (data.maxValues && data.maxValues > 100) {
-    ctx.addIssue({
-      code: z.ZodIssueCode.too_big,
-      maximum: 100,
-      type: "number",
-      inclusive: true,
-      path: ["maxValues"],
-      message: "Maximum value count cannot exceed 100"
-    });
-  }
-=======
-  environment: z.string(),
-  dataset: z.string(),
-  columns: z.array(z.string()).min(1).max(10),
-  timeRange: z.number().optional(),
->>>>>>> c384dc77
 });
 
 export const PromptSchema = z.object({
